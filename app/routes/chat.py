--- conflicted
+++ resolved
@@ -2,11 +2,8 @@
 from app.services.session_service import SessionService
 from app.services.chat_service import ChatService
 from app.services.guess_service import GuessingService
-<<<<<<< HEAD
 from app.services.scoring_service import ScoringService
-=======
 from app.services.tts_service import TTSService
->>>>>>> 9598bcdb
 from app.models.session import Message, UserSession
 from datetime import datetime
 from pydantic import BaseModel
@@ -18,18 +15,6 @@
 
 router = APIRouter(prefix="/api/chat", tags=["chat"])
 
-
-<<<<<<< HEAD
-# Replace service initialization with dependency injection
-class GuessResponse(BaseModel):
-    guess: str
-    thoughts: str
-    timestamp: str
-    score: float
-
-
-=======
->>>>>>> 9598bcdb
 class ChatResponse(BaseModel):
     uid: str
     response: str
@@ -134,7 +119,6 @@
         guess_response.thoughts,
     )
 
-<<<<<<< HEAD
     return GuessResponse(
         guess=guess_response.guess,
         thoughts=guess_response.thoughts,
@@ -142,8 +126,6 @@
         timestamp=datetime.utcnow().isoformat(),
     )
 
-=======
->>>>>>> 9598bcdb
 
 @router.post("/session/{session_id}/{uid}", response_model=ChatResponse)
 async def chat_with_character(

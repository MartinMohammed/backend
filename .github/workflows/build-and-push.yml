--- conflicted
+++ resolved
@@ -37,7 +37,6 @@
           # Set environment name based on branch
           if [ "${{ github.ref }}" = "refs/heads/main" ]; then
             ENV="prod"
-<<<<<<< HEAD
           else
             ENV="dev"
           fi
@@ -54,52 +53,28 @@
             echo "Removed ${{ env.ENV }} tag"
           else
             echo "No ${{ env.ENV }} tag found"
-=======
-          else
-            ENV="dev"
->>>>>>> 0ff68264
+
           fi
           echo "ENV=$ENV" >> $GITHUB_ENV
           echo "SERVICE_NAME=app-service-$ENV" >> $GITHUB_ENV
           echo "TASK_FAMILY=game-jam-task-$ENV" >> $GITHUB_ENV
 
-<<<<<<< HEAD
           LATEST_MANIFEST=$(aws ecr batch-get-image --repository-name ${{ vars.ECR_REPOSITORY }} --image-ids imageTag=latest --query 'images[].imageManifest' --output text || true)
           if [ ! -z "$LATEST_MANIFEST" ]; then
             aws ecr batch-delete-image --repository-name ${{ vars.ECR_REPOSITORY }} --image-ids imageTag=latest
             echo "Removed latest tag"
           else
             echo "No latest tag found"
-=======
-      - name: Remove existing tag if exists
-        run: |
-          # Try to remove both the environment tag and latest tag
-          MANIFEST=$(aws ecr batch-get-image --repository-name ${{ vars.ECR_REPOSITORY }} --image-ids imageTag=${{ env.ENV }} --query 'images[].imageManifest' --output text || true)
-          if [ ! -z "$MANIFEST" ]; then
-            aws ecr batch-delete-image --repository-name ${{ vars.ECR_REPOSITORY }} --image-ids imageTag=${{ env.ENV }}
-            echo "Removed ${{ env.ENV }} tag"
-          else
-            echo "No ${{ env.ENV }} tag found"
->>>>>>> 0ff68264
           fi
 
       - name: Build and push
         uses: docker/build-push-action@v5
-<<<<<<< HEAD
-=======
-        env:
-          ECR_REGISTRY: ${{ steps.login-ecr.outputs.registry }}
->>>>>>> 0ff68264
         with:
           context: .
           file: ./Dockerfile
           push: true
-<<<<<<< HEAD
           tags: |
             ${{ steps.login-ecr.outputs.registry }}/${{ vars.ECR_REPOSITORY }}:${{ env.ENV }}
-=======
-          tags: ${{ steps.login-ecr.outputs.registry }}/${{ vars.ECR_REPOSITORY }}:${{ env.ENV }}
->>>>>>> 0ff68264
           build-args: |
             ENV=${{ env.ENV }}
           provenance: false
@@ -112,11 +87,7 @@
     environment: ${{ github.ref == 'refs/heads/main' && 'prod' || 'dev' }}
 
     steps:
-<<<<<<< HEAD
       - name: Set Environment varsiables
-=======
-      - name: Set Environment Variables
->>>>>>> 0ff68264
         run: |
           if [ "${{ github.ref }}" = "refs/heads/main" ]; then
             ENV="prod"
@@ -133,18 +104,9 @@
           aws-access-key-id: ${{ secrets.AWS_ACCESS_KEY_ID }}
           aws-secret-access-key: ${{ secrets.AWS_SECRET_ACCESS_KEY }}
           aws-region: ${{ vars.AWS_REGION }}
-<<<<<<< HEAD
-
       - name: Login to Amazon ECR
         id: login-ecr
         uses: aws-actions/amazon-ecr-login@v2
-=======
-
-      - name: Login to Amazon ECR
-        id: login-ecr
-        uses: aws-actions/amazon-ecr-login@v2
-
->>>>>>> 0ff68264
       - name: Download and Process Task Definition
         run: |
           # Get the current task definition
